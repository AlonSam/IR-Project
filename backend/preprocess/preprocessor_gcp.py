import pickle
from collections import defaultdict, Counter
from typing import List, Tuple

import numpy as np
from google.cloud import storage

from inverted_index_gcp import InvertedIndex
from tokenizer import Tokenizer
from stemmer import Stemmer
import hashlib

NUM_BUCKETS = 124


def _hash(s):
    return hashlib.blake2b(bytes(s, encoding='utf8'), digest_size=5).hexdigest()


def token2bucket_id(token):
  return int(_hash(token),16) % NUM_BUCKETS


class PreProcessor:
    def __init__(self):
        self.client = storage.Client()
        self.stemmer = Stemmer()
        self.tokenizer = Tokenizer()

    def read_gcp_files(self, paths: List[str], index_type: str):
        parquet_file = self.spark.read.parquet(*paths)
        num_of_docs = parquet_file.count()
        return parquet_file.select(index_type, "id").rdd, num_of_docs

    @staticmethod
    def _reduce_word_counts(word_counts: List[Tuple]) -> List[Tuple]:
        ''' Returns a sorted posting list by wiki_id.
        Parameters:
        -----------
          unsorted_pl: list of tuples
            A list of (wiki_id, tf) tuples
        Returns:
        --------
          list of tuples
            A sorted posting list.
        '''
        return sorted(word_counts)

    @staticmethod
    def calculate_df(postings, as_dict: bool = True):
        ''' Takes a posting list RDD and calculate the df for each token.
        Parameters:
        -----------
          postings: RDD
            An RDD where each element is a (token, posting_list) pair.
        Returns:
        --------
          RDD
            An RDD where each element is a (token, df) pair.
        '''
        w2df = postings.mapValues(len)
        if as_dict:
            return w2df.collectAsMap()
        return w2df

    @staticmethod
    def calculate_idf(postings, num_of_docs: int, as_dict: bool = True):
        w2idf = postings.mapValues(lambda term: np.log(num_of_docs / len(term)))
        if as_dict:
            return w2idf.collectAsMap()
        return w2idf

<<<<<<< HEAD
=======
    @staticmethod
    def calculate_tf_idf(postings, idf, as_dict: bool = True):
        tf_idf = postings.map(lambda token: (token[0], [(doc[0], doc[1] * idf[token[0]]) for doc in token[1]]))
        if as_dict is True:
            return tf_idf.collectAsMap()
        return tf_idf

    @staticmethod
    def calculate_term_total(postings, as_dict: bool = True):
        term_total = postings.mapValues(lambda term: np.sum([x[1] for x in term]))
        if as_dict:
            return term_total.collectAsMap()
        return term_total

>>>>>>> 79e88452
    def calculate_dl(self, doc_text_pairs, index_type: str, as_dict: bool = True):
        dl = doc_text_pairs.map(lambda x: {x['id']: len(self.tokenizer.tokenize(x[index_type]))})
        if as_dict is True:
            return dl.collectAsMap()
        return dl

    @staticmethod
    def partition_postings_and_write(postings, bucket_name: str, index_name: str):
        ''' A function that partitions the posting lists into buckets, writes out
        all posting lists in a bucket to disk, and returns the posting locations for
        each bucket. Partitioning should be done through the use of `token2bucket`
        above. Writing to disk should use the function  `write_a_posting_list`, a
        static method implemented in inverted_index_colab.py under the InvertedIndex
        class.
        Parameters:
        -----------
          postings: RDD
            An RDD where each item is a (w, posting_list) pair.
        Returns:
        --------
          RDD
            An RDD where each item is a posting locations dictionary for a bucket. The
            posting locations maintain a list for each word of file locations and
            offsets its posting list was written to. See `write_a_posting_list` for
            more details.
        '''
        rdd = postings.map(lambda x: (token2bucket_id(x[0]), [x])).reduceByKey(lambda x, y: x + y)
        posting_locs_rdd = rdd.map(lambda x: InvertedIndex.write_a_posting_list(x, bucket_name, index_name))
        return posting_locs_rdd

    def _word_count(self, text: str, doc_id: int, stemming: bool) -> List[Tuple]:
        ''' Count the frequency of each word in `text` (tf) that is not included in
        `all_stopwords` and return entries that will go into our posting lists.
        Parameters:
        -----------
          text: str
            Text of one document
          id: int
            Document id
        Returns:
        --------
          List of tuples
            A list of (token, (doc_id, tf)) pairs
            for example: [("Anarchism", (12, 5)), ...]
        '''
        tokens = self.tokenizer.tokenize(text)
        if stemming:
            counter = Counter([self.stemmer.stem(token) for token in tokens])
        else:
            counter = Counter(tokens)
        return [(token, (doc_id, count)) for (token, count) in counter.items()]

    def get_super_posting_locs(self, bucket_name, index_name) -> defaultdict:
        super_posting_locs = defaultdict(list)
        for blob in self.client.list_blobs(bucket_name, prefix=f'postings_gcp_{index_name}'):
            if not blob.name.endswith("pickle"):
                continue
            with blob.open("rb") as f:
                posting_locs = pickle.load(f)
                for k, v in posting_locs.items():
                    super_posting_locs[k].extend(v)
        return super_posting_locs

    def process(self, doc_text_pairs, index_type: str, stemming: bool = False, anchor: bool = False):
        if anchor:
            doc_text_pairs = doc_text_pairs.map(lambda x: x[0]).flatMap(lambda x: x)
            index_type = 'text'
        word_counts = doc_text_pairs.flatMap(lambda x: self._word_count(text=x[index_type], doc_id=x['id'], stemming=stemming))
        postings = word_counts.groupByKey().mapValues(self._reduce_word_counts)
        if anchor:
            postings = postings.mapValues(lambda x: list(set(x)))
        return postings
<|MERGE_RESOLUTION|>--- conflicted
+++ resolved
@@ -70,15 +70,6 @@
             return w2idf.collectAsMap()
         return w2idf
 
-<<<<<<< HEAD
-=======
-    @staticmethod
-    def calculate_tf_idf(postings, idf, as_dict: bool = True):
-        tf_idf = postings.map(lambda token: (token[0], [(doc[0], doc[1] * idf[token[0]]) for doc in token[1]]))
-        if as_dict is True:
-            return tf_idf.collectAsMap()
-        return tf_idf
-
     @staticmethod
     def calculate_term_total(postings, as_dict: bool = True):
         term_total = postings.mapValues(lambda term: np.sum([x[1] for x in term]))
@@ -86,7 +77,6 @@
             return term_total.collectAsMap()
         return term_total
 
->>>>>>> 79e88452
     def calculate_dl(self, doc_text_pairs, index_type: str, as_dict: bool = True):
         dl = doc_text_pairs.map(lambda x: {x['id']: len(self.tokenizer.tokenize(x[index_type]))})
         if as_dict is True:
